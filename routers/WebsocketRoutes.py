--- conflicted
+++ resolved
@@ -23,12 +23,6 @@
 
 router = APIRouter()
 
-<<<<<<< HEAD
-# Load the Live.py model once when the router starts
-model = tf.keras.models.load_model(config.get('CNN', 'path'), compile=False)  # Don't load optimizer
-
-=======
->>>>>>> ea72e0fd
 @router.websocket("/v2/ws-tracking")
 async def websocket_endpoint(websocket: WebSocket):
     await websocket.accept()
@@ -36,69 +30,11 @@
     features_buffer = []
     frames_buffer_128 = []
     previous_keypoints = None
-<<<<<<< HEAD
-    class_names = {
-        0: "benchpress",
-        1: "deadlift",
-        2: "romanian_deadlift",
-        3: "shoulder_press",
-}
-
-=======
     connection_active = True
     
->>>>>>> ea72e0fd
     try:
         while connection_active:
             try:
-<<<<<<< HEAD
-                # Pipeline 1: Live.py (128x128) for exercise classification
-                frame_128 = resize_to_128x128(original_frame)
-                frames_buffer_128.append(frame_128)
-
-                current_prediction = None
-                
-                # Ensure that you are only processing the correct number of frames
-                if len(frames_buffer_128) >= buffer_size:
-                    # Prepare frames for input
-                    frames_input_128, frames_input_192 = prepare_frames_for_input(frames_buffer_128[:buffer_size])
-                    # Process the frames
-                    predicted_class = predict_class(model, frames_buffer_128)
-                    current_prediction = class_names[predicted_class]
-                    frames_buffer_128 = frames_buffer_128[buffer_size:]  # Clear buffer after prediction
-
-                # Pipeline 2: MoveNet (192x192) for pose estimation and analysis
-                annotated_frame, keypoints = analyze_frame(original_frame)  # Handles 192x192 resize internally
-                
-                # Extract features from pose
-                features = {
-                    'joint_angles': extract_joint_angles(keypoints),
-                    'body_alignment': extract_body_alignment(keypoints),
-                }
-                
-                if previous_keypoints:
-                    movement_patterns = extract_movement_patterns(keypoints, previous_keypoints)
-                    features.update({
-                        'movement_patterns': movement_patterns,
-                        'speeds': calculate_speed(movement_patterns),
-                        'stability': calculate_stability(keypoints, previous_keypoints)
-                    })
-                
-                previous_keypoints = keypoints
-                
-                # Object detection and feature analysis
-                frame_path = f"temp_frame_{len(features_buffer)}.jpg"
-                cv2.imwrite(frame_path, original_frame)
-                annotations, annotated_frame = process_frames_and_get_annotations(frame_path, analyze_frame)
-                
-                # Add to features buffer
-                features_buffer.append({
-                    'features': features,
-                    'annotations': annotations[0] if annotations else None,
-                    'frame': annotated_frame,
-                    'prediction': current_prediction  # Include current prediction if available
-                })
-=======
                 # Receive and decode image
                 data = await websocket.receive_bytes()
                 np_arr = np.frombuffer(data, np.uint8)
@@ -111,7 +47,6 @@
                     # Pipeline 1: Live.py (128x128) for exercise classification
                     frame_128 = resize_to_128x128(original_frame)
                     frames_buffer_128.append(frame_128)
->>>>>>> ea72e0fd
 
                     current_prediction = None
                     
@@ -202,19 +137,10 @@
                 break
             except Exception as e:
                 print(f"Error processing frame: {str(e)}")
-<<<<<<< HEAD
-                await websocket.send_text(f"Error processing frame: {str(e)}")
-                # Reset all buffers when an error occurs
-                frames_buffer_128 = []
-                features_buffer = []
-                previous_keypoints = None
-                continue
-=======
                 if not websocket.client_state.DISCONNECTED:
                     await websocket.send_text(f"Error processing frame: {str(e)}")
                 connection_active = False
                 break
->>>>>>> ea72e0fd
 
     except Exception as e:
         print(f"WebSocket connection error: {e}")
